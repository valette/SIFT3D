--- conflicted
+++ resolved
@@ -179,17 +179,8 @@
 			return SIFT3D_FAILURE; \
 		(slab)->buf_size = size_new; \
 	} \
-<<<<<<< HEAD
-	(slab)->num = (num)
-
-// As above, but can be used on a Keypoint_store
-#define SIFT3D_RESIZE_KP_STORE(store, num, size) \
-	SIFT3D_RESIZE_SLAB(&(store)->slab, num, size); \
-	(store)->buf = (store)->slab.buf
-=======
 	(slab)->num = (num_new); \
 }
->>>>>>> 6343429d
 
 // Nested loop through all elements of a matrix
 #define SIFT3D_MAT_RM_LOOP_START(mat, row, col) \
@@ -283,11 +274,8 @@
 			     SIFT3D_MAT_RM_GET(mat, 2, 2, float) * (v_in)->z; \
 }
 
-<<<<<<< HEAD
 #ifdef __cplusplus
 }
 #endif
 
-=======
->>>>>>> 6343429d
-#endif
+#endif
--- conflicted
+++ resolved
@@ -130,7 +130,6 @@
         add_library (meximutil SHARED imutil.c dicom.cpp)
         target_compile_definitions (meximutil PUBLIC "-DSIFT3D_MEX")
 
-<<<<<<< HEAD
         if (${ITK_FOUND})
                 target_link_libraries(meximutil PUBLIC 
                         ${ITK_LIBRARIES})
@@ -140,14 +139,8 @@
                 target_link_libraries (meximutil PUBLIC 
                         ${DCMTK_LIBRARIES} ${NIFTI_LIBRARIES})
                 target_include_directories (meximutil PUBLIC 
-                        ${NIFTI_INCLUDE_DIRS})
+                        ${DCMTK_INCLUDE_DIRS} ${NIFTI_INCLUDE_DIRS})
         endif ()
-=======
-        target_link_libraries (meximutil PUBLIC 
-                ${NIFTI_LIBRARIES})
-        target_include_directories (meximutil PUBLIC 
-                ${NIFTI_INCLUDE_DIRS})
->>>>>>> 2ddeb3ca
 
         target_include_directories (meximutil PUBLIC 
                 ${DCMTK_INCLUDE_DIRS} ${Matlab_INCLUDE_DIRS} 

################################################################################
# Copyright (c) 2015 Blaine Rister et al., see LICENSE for details.
################################################################################
# Build file for the image processing utility library.
################################################################################

# Find LAPACK
find_package (LAPACK REQUIRED)

<<<<<<< HEAD
# Find DCMTK
find_package (DCMTK REQUIRED)
=======
# Optionally disable use of ITK
set (USE_ITK OFF CACHE PATH 
        "Look for dependencies in the ITK installation, if one is found")
>>>>>>> 6343429d

# Compile imutil
add_library (imutil SHARED imutil.c dicom.cpp)
target_include_directories (imutil PUBLIC 
                $<BUILD_INTERFACE:${CMAKE_CURRENT_SOURCE_DIR}>
                $<INSTALL_INTERFACE:${INSTALL_INCLUDE_DIR}>
)
target_link_libraries (imutil PUBLIC ${LAPACK_LIBRARIES} ${DCMTK_LIBRARIES})
install (FILES types.h macros.h imutil.h kernels.cl dicom.h
        DESTINATION ${INSTALL_INCLUDE_DIR})

# Try to find ITK, unless disabled
if (${USE_ITK})
        find_package (ITK 4 QUIET)
else ()
        set (ITK_FOUND OFF)
endif ()

if (${ITK_FOUND})
	message(STATUS "Linking to ITK")

	target_link_libraries(imutil PUBLIC ${ITK_LIBRARIES})
	target_include_directories(imutil PUBLIC ${ITK_INCLUDE_DIRS})

# Otherwise link directly to libniftiio
else ()
        if (${USE_ITK})
                message(STATUS "ITK not found. Linking to niftiio directly")
        endif ()

	find_package (NIFTI REQUIRED)

	target_link_libraries (imutil PUBLIC ${NIFTI_LIBRARIES})
	target_include_directories (imutil PUBLIC ${NIFTI_INCLUDE_DIRS})

endif ()

# Link to system libraries
target_link_libraries(imutil PUBLIC ${ZLIB_LIBRARIES} ${M_LIBRARY})
target_include_directories(imutil PUBLIC ${ZLIB_INCLUDE_DIRS})

# If Matlab was found, compile a copy for use with Matlab libraries
if (${Matlab_FOUND})

        add_library (meximutil SHARED imutil.c dicom.cpp)
        target_compile_definitions (meximutil PUBLIC "-DSIFT3D_MEX")
        set_target_properties (meximutil 
                PROPERTIES 
                ARCHIVE_OUTPUT_DIRECTORY ${TOOLBOX_PATH}
                LIBRARY_OUTPUT_DIRECTORY ${TOOLBOX_PATH}
                RUNTIME_OUTPUT_DIRECTORY ${TOOLBOX_PATH}
        )
<<<<<<< HEAD
        target_include_directories (meximutil PUBLIC 
                ${Matlab_INCLUDE_DIRS} ${CMAKE_CURRENT_SOURCE_DIR})
        target_link_libraries (meximutil PUBLIC ${Z_LIBRARY} ${M_LIBRARY} 
                ${DCMTK_LIBRARIES})
=======
>>>>>>> 6343429d

        if (${ITK_FOUND})
                target_link_libraries(meximutil PUBLIC 
                        ${ITK_LIBRARIES})
                target_include_directories(meximutil PUBLIC 
                        ${ITK_INCLUDE_DIRS})
        else ()
                target_link_libraries (meximutil PUBLIC 
                        ${NIFTI_LIBRARIES})
                target_include_directories (meximutil PUBLIC 
                        ${NIFTI_INCLUDE_DIRS})
        endif ()

        target_include_directories (meximutil PUBLIC 
                ${Matlab_INCLUDE_DIRS} ${ZLIB_INCLUDE_DIRS} 
                ${CMAKE_CURRENT_SOURCE_DIR})
        target_link_libraries (meximutil PUBLIC ${MWLAPACK_LIBRARY} 
                ${MWBLAS_LIBRARY} ${Matlab_LIBRARIES} ${ZLIB_LIBRARIES} 
                ${M_LIBRARY})

endif ()

# Configure the installation
install (TARGETS imutil EXPORT SIFT3D-targets 
	 RUNTIME DESTINATION ${INSTALL_BIN_DIR} 
	 LIBRARY DESTINATION ${INSTALL_LIB_DIR} 
	 ARCHIVE DESTINATION ${INSTALL_LIB_DIR})

# Add the code snippets
add_subdirectory (templates)<|MERGE_RESOLUTION|>--- conflicted
+++ resolved
@@ -7,14 +7,12 @@
 # Find LAPACK
 find_package (LAPACK REQUIRED)
 
-<<<<<<< HEAD
 # Find DCMTK
 find_package (DCMTK REQUIRED)
-=======
+
 # Optionally disable use of ITK
 set (USE_ITK OFF CACHE PATH 
         "Look for dependencies in the ITK installation, if one is found")
->>>>>>> 6343429d
 
 # Compile imutil
 add_library (imutil SHARED imutil.c dicom.cpp)
@@ -23,6 +21,7 @@
                 $<INSTALL_INTERFACE:${INSTALL_INCLUDE_DIR}>
 )
 target_link_libraries (imutil PUBLIC ${LAPACK_LIBRARIES} ${DCMTK_LIBRARIES})
+target_include_directories(imutil PUBLIC ${DCMTK_INCLUDE_DIRS})
 install (FILES types.h macros.h imutil.h kernels.cl dicom.h
         DESTINATION ${INSTALL_INCLUDE_DIR})
 
@@ -67,13 +66,6 @@
                 LIBRARY_OUTPUT_DIRECTORY ${TOOLBOX_PATH}
                 RUNTIME_OUTPUT_DIRECTORY ${TOOLBOX_PATH}
         )
-<<<<<<< HEAD
-        target_include_directories (meximutil PUBLIC 
-                ${Matlab_INCLUDE_DIRS} ${CMAKE_CURRENT_SOURCE_DIR})
-        target_link_libraries (meximutil PUBLIC ${Z_LIBRARY} ${M_LIBRARY} 
-                ${DCMTK_LIBRARIES})
-=======
->>>>>>> 6343429d
 
         if (${ITK_FOUND})
                 target_link_libraries(meximutil PUBLIC 
@@ -82,14 +74,14 @@
                         ${ITK_INCLUDE_DIRS})
         else ()
                 target_link_libraries (meximutil PUBLIC 
-                        ${NIFTI_LIBRARIES})
+                        ${DCMTK_LIBRARIES} ${NIFTI_LIBRARIES})
                 target_include_directories (meximutil PUBLIC 
                         ${NIFTI_INCLUDE_DIRS})
         endif ()
 
         target_include_directories (meximutil PUBLIC 
-                ${Matlab_INCLUDE_DIRS} ${ZLIB_INCLUDE_DIRS} 
-                ${CMAKE_CURRENT_SOURCE_DIR})
+                ${DCMTK_INCLUDE_DIRS} ${Matlab_INCLUDE_DIRS} 
+                ${ZLIB_INCLUDE_DIRS} ${CMAKE_CURRENT_SOURCE_DIR})
         target_link_libraries (meximutil PUBLIC ${MWLAPACK_LIBRARY} 
                 ${MWBLAS_LIBRARY} ${Matlab_LIBRARIES} ${ZLIB_LIBRARIES} 
                 ${M_LIBRARY})
